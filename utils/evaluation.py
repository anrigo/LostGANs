--- conflicted
+++ resolved
@@ -36,25 +36,8 @@
     l_alt = get_image_files_in_path(Path(fake_path, 'alt'))
     l_fake = [Path(p.parents[1], p.name) for p in l_alt]
 
-    # real files
-    l_real = get_image_files_in_path(real_path)
-
     fake_ds = ImagePathDataset(l_fake)
     alt_ds = ImagePathDataset(l_alt)
-<<<<<<< HEAD
-=======
-    real_ds = ImagePathDataset(l_real)
-
-    # if fake images are smaller than InceptionV3 input size 299
-    # and real images are bigger
-    rh, rw = real_ds[0].shape[-2:]
-    fake_size = fake_ds[0].shape[-1]
-    to_size = None
-
-    if (rh > 299 or rw > 299) and fake_size < 299:
-        to_size = fake_size
-        real_ds = ImagePathDataset(l_real, to_uint8=True, size=to_size)
->>>>>>> edc6fcb5
 
     print('Computing FID and IS')
     isc_fid_dict = torch_fidelity.calculate_metrics(
